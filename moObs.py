--- conflicted
+++ resolved
@@ -155,17 +155,10 @@
         @ timeEnd : ending time of ephemerides (MJD)
         """
         # Extend times beyond first/last observation, so that interpolation doesn't fail
-<<<<<<< HEAD
         timeStep = float(timeStep)
         timeStart = timeStart - timeStep
         timeEnd = timeEnd + timeStep
         times = np.arange(timeStart, timeEnd + timeStep/2.0, timeStep)
-=======
-        timestep = float(timestep)
-        timestart = float(timestart) - timestep
-        timeend = timestart + ndays + timestep
-        times = np.arange(timestart, timeend + timestep/2.0, timestep)
->>>>>>> bd039178
         # For pyoorb, we need to tag times with timescales;
         # 1= MJD_UTC, 2=UT1, 3=TT, 4=TAI
         self.ephTimes = np.array(zip(times, repeat(4, len(times))), dtype='double', order='F')
