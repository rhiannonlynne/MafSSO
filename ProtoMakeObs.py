import os, sys
import numpy as np
import matplotlib.pyplot as plt

from itertools import repeat
from scipy import interpolate

import pandas as pd
import pyoorb as oo

import lsst.sims.photUtils.Bandpass as Bandpass
import lsst.sims.photUtils.Sed as Sed

from lsst.sims.maf.db import OpsimDatabase
from lsst.sims.utils import haversine

# For the footprint generation and conversion between galactic/equatorial coordinates.
from lsst.obs.lsstSim import LsstSimMapper
from lsst.sims.coordUtils import findChipName, observedFromICRS
from lsst.sims.catalogs.generation.db.ObservationMetaData import ObservationMetaData

mapper = LsstSimMapper()
camera = mapper.camera
epoch = 2000.0


def _updateColMap(colMap, outCol, alternativeNames, ssoCols):
    for a in alternativeNames:
        if a in ssoCols:
            colMap[outCol] = a
    return colMap

def readOrbits(orbitfile='pha20141031.des'):
    """
    Read the orbits from file 'orbitfile', returning a numpy structured array with the columns:
    'objID q e inc node argPeri tPeri epoch H g a meanAnom'
    """
    orbits = pd.read_table(orbitfile, sep='\s*', engine='python')
    # Normalize the column names, as different inputs tend to have some commonly-different names.
    ssoCols = orbits.columns.values.tolist()
    nSso = len(orbits)
    outCols = ['objId', 'q', 'e', 'inc', 'node', 'argPeri', 'tPeri', 'epoch', 'H', 'g', 'a', 'meanAnom']
    # Create mapping between column names read from disk and desired column names.
    colMap = {}
    for o in outCols:
        if o in ssoCols:
            colMap[o] = o
        else:
            # Try to find corresponding value
            if o == 'objId':
                alternatives = ['!!ObjID','objid', '!!OID']
                colMap = _updateColMap(colMap, o, alternatives, ssoCols)
            elif o == 'inc':
                alternatives = ['i']
                colMap = _updateColMap(colMap, o, alternatives, ssoCols)
            elif o == 'node':
                alternatives = ['BigOmega', 'Omega/node', 'Omega']
                colMap = _updateColMap(colMap, o, alternatives, ssoCols)
            elif o == 'argPeri':
                alternatives = ['argperi', 'omega/argperi']
                colMap = _updateColMap(colMap, o, alternatives, ssoCols)
            elif o == 'tPeri':
                alternatives = ['t_p', 'timeperi']
                colMap = _updateColMap(colMap, o, alternatives, ssoCols)
            elif o == 'epoch':
                alternatives = ['t_0']
                colMap = _updateColMap(colMap, o, alternatives, ssoCols)
            elif o == 'H':
                alternatives = ['magH', 'magHv', 'Hv']
                colMap = _updateColMap(colMap, o, alternatives, ssoCols)
            elif o == 'g':
                alternatives = ['phaseV', 'phase', 'gV']
                colMap = _updateColMap(colMap, o, alternatives, ssoCols)
            elif o == 'a':
                alternatives = ['semimajor']
                colMap = _updateColMap(colMap, o, alternatives, ssoCols)
            elif o == 'meanAnom':
                alternative = ['meanAnomaly', 'meananomaly', 'M']
                colMap = _updateColMap(colMap, o, alternatives, ssoCols)

    # Add the columns we can generate.
    if 'objId' not in colMap:
        orbids = np.arange(0, nSso, 1)
    else:
        orbids = orbits[colMap['objId']]
    if 'H' not in colMap:
        Hval = np.zeros(nSso) + 20.0
    else:
        Hval = orbits[colMap['H']]
    if 'g' not in colMap:
        gval = np.zeros(nSso) + 0.15
    else:
        gval = orbits[colMap['g']]

    # And some columns that can be converted from different orbit types.
    if 'a' not in colMap:
        aval = orbits[colMap['q']] / (1 + orbits[colMap['e']])
    else:
        aval = orbits[colMap['a']]
    period = np.sqrt(aval**3)
    if 'meanAnom' not in colMap:
        meanAnomval = 360.0*(orbits[colMap['epoch']] - orbits[colMap['tPeri']]) / (period*365.25)
    else:
        meanAnomval = orbits[colMap['meanAnom']]
    if 'q' not in colMap:
        qval = orbits[colMap['a']] * (1 - orbits[colMap['e']])
    else:
        qval = orbits[colMap['q']]
    if 'tPeri' not in colMap:
        tPerival = orbits[colMap['epoch']] - (orbits[colMap['meanAnom']]/360.0) * (period*365.25)
    else:
        tPerival = orbits[colMap['tPeri']]

    # Put it all together and turn it into a numpy array.
    orbits = np.rec.fromarrays([orbids, qval, orbits[colMap['e']], orbits[colMap['inc']],
                                 orbits[colMap['node']], orbits[colMap['argPeri']], tPerival,
                                 orbits[colMap['epoch']], Hval, gval, aval, meanAnomval],
                                names = outCols)
    return orbits



def setTimes(timestep=1., nyears=1., timestart=49353.):
    # Extend times beyond first/last observation, so that interpolation doesn't fail
    timestart = timestart - timestep
    timeend = timestart + 365 * nyears + timestep 
    times = np.arange(timestart, timeend + timestep/2.0, timestep)
    # For pyoorb, we need to tag times with timescales;
    # 1= MJD_UTC, 2=UT1, 3=TT, 4=TAI
    ephTimes = np.array(zip(times, repeat(4, len(times))), dtype='double', order='F')
    return ephTimes


def packOorbElem(sso):
    """
    Convert numpy structured array of orbital elements into the array OpenOrb needs as input.
    'sso' can be the orbital elements of a single object or of multiple objects.
    To normalize the column names to those expected here, read in data using 'readOrbits'.
    """
    if len(sso.shape) == 0:
        # Passed a single SSO
        nSso = 0
        sso0 = sso
        elem_type = 2
        epoch_type = 3
    else:
        nSso = len(sso)
        sso0 = sso[0]
        elem_type = np.zeros(nSso) + 2
        epoch_type = np.zeros(nSso) + 3
    # Check on orbit id type - pyoorb needs numbers not strings.
    if (isinstance(sso0['objId'], float) or isinstance(sso0['objId'], int)):
        orbids = sso['objId']
    else:
        if nSso == 0:
            orbids = 0
        else:
            orbids = np.arange(0, nSso, 1)
    # Convert to format for pyoorb, INCLUDING converting inclination, node, argperi to RADIANS
    oorbArray = np.column_stack((orbids, sso['q'], sso['e'], np.radians(sso['inc']),
                                 np.radians(sso['node']), np.radians(sso['argPeri']),
                                 sso['tPeri'], elem_type, sso['epoch'], epoch_type,
                                 sso['H'], sso['g']))
    return oorbArray


def unpackEphs(oorbephems, byObject=True):
    """
    Given oorb ephemeris array (shape = object / times / eph@time),
    Return an array aranged with
     columns = ['delta', 'ra', 'dec', 'mag', 'time', 'timescale', 'dradt', 'ddecdt', 'phase', 'solarelon']
     as the second
    grouped either by object (i.e. length of ra array == length of times) (default)
    or grouped by time (i.e. length of ra array == number of objects) (if byObject not true).
    """
    ephs = np.swapaxes(oorbephems, 2, 0)
    # oorbcols=['delta', 'ra', 'dec', 'magV', 'time', 'timescale', 'dradt', 'ddecdt', 'phase', 'solarelon']
    velocity = np.sqrt(ephs[6]**2 + ephs[7]**2)
    if byObject:
        ephs = np.swapaxes(ephs, 2, 1)
        velocity = np.swapaxes(velocity, 1, 0)
    # Create numpy structured array
    ephs = np.rec.fromarrays([ephs[0], ephs[1], ephs[2], ephs[3], ephs[4],
                              ephs[6], ephs[7], ephs[8], ephs[9], velocity],
                             names=['delta', 'ra', 'dec', 'magV', 'time', 'dradt',
                                    'ddecdt', 'phase', 'solarelon','velocity'])
    return ephs


# Linear interpolation
def interpolateEphs(ephs, i=0):
    interpfuncs = {}
    for n in ephs.dtype.names:
        if n == 'time':
            continue
        interpfuncs[n] = interpolate.interp1d(ephs['time'][i], ephs[n][i], kind='linear', 
                                              assume_sorted=True, copy=False)
    return interpfuncs

def ssoInFov(interpfuncs, simdata, rFov=np.radians(1.75), raCol='fieldRA', decCol='fieldDec'):
    """
    Return the indexes of the observations where the object could be seen.
    """
    raSso = np.radians(interpfuncs['ra'](simdata['expMJD']))
    decSso = np.radians(interpfuncs['dec'](simdata['expMJD']))
    sep = haversine(raSso, decSso, simdata[raCol], simdata[decCol])
    idxObs = np.where(sep<rFov)[0]
    return idxObs

def ssoInFovChip(interpfuncs, simdata, rFov=np.radians(1.75), raCol='fieldRA', decCol='fieldDec'):
    """
    Return the indexes of the observations where the object could be seen.
    """
    raSso = np.radians(interpfuncs['ra'](simdata['expMJD']))
    decSso = np.radians(interpfuncs['dec'](simdata['expMJD']))
    sep = haversine(raSso, decSso, simdata[raCol], simdata[decCol])
    idxObsRough = np.where(sep<rFov)[0]
    idxObs = []
    for idx in idxObsRough:
        mjd = simdata[idx]['expMJD']
        obs_metadata = ObservationMetaData(unrefractedRA=np.degrees(simdata[idx][raCol]),
                                           unrefractedDec=np.degrees(simdata[idx][decCol]),
                                           rotSkyPos=np.degrees(simdata[idx]['rotSkyPos']),
                                           mjd=simdata[idx]['expMJD'])
        raObj = np.radians(np.array([interpfuncs['ra'](simdata[idx]['expMJD'])]))
        decObj = np.radians(np.array([interpfuncs['dec'](simdata[idx]['expMJD'])]))
        raObj, decObj = observedFromICRS(raObj, decObj, obs_metadata=obs_metadata, epoch=epoch)
        chipNames = findChipName(ra=raObj,dec=decObj, epoch=epoch, camera=camera, obs_metadata=obs_metadata)
        if chipNames != [None]:
            idxObs.append(idx)
    idxObs = np.array(idxObs)
    return idxObs


def calcColors(sedname='C.dat'):
    # Calculate SSO colors.
    filterdir = os.getenv('LSST_THROUGHPUTS_BASELINE')
    filterlist = ('u', 'g', 'r', 'i', 'z', 'y')
    lsst ={}
    for f in filterlist:
        lsst[f] = Bandpass()
        lsst[f].readThroughput(os.path.join(filterdir, 'total_'+f+'.dat'))
    vband = Bandpass()
    vband.readThroughput('harris_V.dat')
    csed = Sed()
    csed.readSED_flambda(sedname)
    vmag = csed.calcMag(vband)
    dmags = {}
    for f in filterlist:
        dmags[f] = csed.calcMag(lsst[f]) - vmag
    return dmags

def joinObs(objId, ephs, simdata, idxObs, sedname='C.dat', tol=1e-8, outfileName='out.txt',
            seeingcol='finSeeing', expTime='visitExpTime'):
    """
    Call for each object; write out the observations of each object.
    """
    # calculate extra values (color, trailing loss, and detection loss terms)
    # Calculate color term.
    dmagColor = np.zeros(len(idxObs), float)
    dmagDict = calcColors(sedname)
    filterlist = np.unique(simdata[idxObs]['filter'])
    for f in filterlist:
        if f not in dmagDict:
            raise UserWarning('Could not find filter %s in calculated colors!' %(f))
        match = np.where(simdata[idxObs]['filter'] == f)[0]
        dmagColor[match] = dmagDict[f]
    # Calculate trailing and detection loses.
    pm_LHS = np.array([  4.04959668e-04,   1.54946862e-03,  -7.32311940e-02,
                         4.13138884e-01,  -2.13021674e-01,   1.03493047e+00], float)
    pt_LHS = np.array([ -4.65513418e-04,   8.86629066e-03,  -6.20199786e-02,
                        1.81920172e-01, 1.86156205e-02,   9.97466212e-01], float)
    x = ephs['velocity'] * simdata['visitExpTime'][idxObs] / simdata['finSeeing'][idxObs] / 24.0
    trail = 2.5*np.log10(np.polyval(pt_LHS, x))
    detect = 2.5*np.log10(np.polyval(pm_LHS, x))
    dmagTrailing = np.where(trail<0, 0, trail)
    dmagDetect = np.where(detect<0, 0, detect)

    # Turn into a recarray so it's easier below.
    dmags = np.rec.fromarrays([dmagColor, dmagTrailing, dmagDetect],
                              names=['dmagColor', 'dmagTrailing', 'dmagDetect'])

    outCols = ['objId',] + list(ephs.dtype.names) + list(simdata.dtype.names) + list(dmags.dtype.names)
    if not os.path.isfile(outfileName):
        outfile = open(outfileName, 'w')
        writestring = '#'
        for col in outCols:
            writestring += '%s ' %(col)
        print >> outfile, writestring
    else:
        outfile = open(outfileName, 'a')

    # Write results.
    for eph, simdat, dm in zip(ephs, simdata[idxObs], dmags):
        writestring = '%s ' %(objId)
        for col in ephs.dtype.names:
            writestring += '%s ' %(eph[col])
        for col in simdat.dtype.names:
            writestring += '%s ' %(simdat[col])
        for col in dm.dtype.names:
            writestring += '%s ' %(dm[col])
        print >> outfile, writestring
    outfile.close()



if __name__ == '__main__':

    orbitfile = sys.argv[1]
    print 'working on %s' %orbitfile
    outfileName = orbitfile.replace('.des', '') + '_allObs.txt'


    orbits = readOrbits(orbitfile)

    nyears = 10
    ephTimes = setTimes(timestep=2./24., nyears=nyears)
    oo.pyoorb.oorb_init(ephemeris_fname="")

    dbAddress = 'enigma_1189_sqlite.db'
    ops = OpsimDatabase(dbAddress)

    dbcols = ['expMJD', 'night', 'fieldRA', 'fieldDec', 'rotSkyPos', 'filter',
              'finSeeing', 'fiveSigmaDepth', 'visitExpTime', 'solarElong']
    simdata = ops.fetchMetricData(dbcols, sqlconstraint='')

    for sso in orbits:
        oorbelems = packOorbElem(sso)
        oorbephems, err = oo.pyoorb.oorb_ephemeris(in_orbits = oorbelems, in_obscode=807, in_date_ephems=ephTimes)
        ephs = unpackEphs(oorbephems)
        interpfuncs = interpolateEphs(ephs)
<<<<<<< HEAD
        idxObs = ssoInFov(interpfuncs, simdata, rFov=np.radians(1.75/np.sqrt(2)))
        #idxObs = ssoInFovChip(interpfuncs, simdata)
=======
        #idxObs = ssoInFov(interpfuncs, simdata)
        idxObs = ssoInFovChip(interpfuncs, simdata)
>>>>>>> f8ace2da
        if len(idxObs) > 0:
            tvis = simdata['expMJD'][idxObs]
            obs = np.recarray([len(tvis)], dtype=ephs.dtype)
            for n in interpfuncs:
                obs[n] = interpfuncs[n](tvis)
            obs['time'] = tvis
            joinObs(sso['objId'], obs, simdata, idxObs, outfileName=outfileName)<|MERGE_RESOLUTION|>--- conflicted
+++ resolved
@@ -329,13 +329,8 @@
         oorbephems, err = oo.pyoorb.oorb_ephemeris(in_orbits = oorbelems, in_obscode=807, in_date_ephems=ephTimes)
         ephs = unpackEphs(oorbephems)
         interpfuncs = interpolateEphs(ephs)
-<<<<<<< HEAD
-        idxObs = ssoInFov(interpfuncs, simdata, rFov=np.radians(1.75/np.sqrt(2)))
-        #idxObs = ssoInFovChip(interpfuncs, simdata)
-=======
-        #idxObs = ssoInFov(interpfuncs, simdata)
+        #idxObs = ssoInFov(interpfuncs, simdata, rFov=np.radians(1.75/np.sqrt(2)))
         idxObs = ssoInFovChip(interpfuncs, simdata)
->>>>>>> f8ace2da
         if len(idxObs) > 0:
             tvis = simdata['expMJD'][idxObs]
             obs = np.recarray([len(tvis)], dtype=ephs.dtype)
